--- conflicted
+++ resolved
@@ -177,11 +177,7 @@
                 )
                   ? ""
                   : "hidden",
-<<<<<<< HEAD
                 "h-6 w-6  hover:animate-spin  dark:text-gray-300"
-=======
-                "w-6 h-6  dark:text-gray-300  hover:animate-spin-once"
->>>>>>> 4e474eaa
               )}
             ></Cog6ToothIcon>
           </button>

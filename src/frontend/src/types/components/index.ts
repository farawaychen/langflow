import { ReactElement, ReactNode, SetStateAction } from "react";
import { ReactFlowJsonObject } from "reactflow";
import { InputOutput } from "../../constants/enums";
import {
  APIClassType,
  APITemplateType,
  InputFieldType,
  OutputFieldProxyType,
} from "../api";
import { ChatMessageType } from "../chat";
import { FlowStyleType, FlowType, NodeDataType, NodeType } from "../flow/index";
import { sourceHandleType, targetHandleType } from "./../flow/index";
export type InputComponentType = {
  name?: string;
  autoFocus?: boolean;
  onBlur?: (event: React.FocusEvent<HTMLInputElement>) => void;
  value?: string;
  disabled?: boolean;
  onChange?: (value: string, snapshot?: boolean) => void;
  password: boolean;
  required?: boolean;
  isForm?: boolean;
  editNode?: boolean;
  onChangePass?: (value: boolean | boolean) => void;
  showPass?: boolean;
  placeholder?: string;
  className?: string;
  id?: string;
  blurOnEnter?: boolean;
  optionsIcon?: string;
  optionsPlaceholder?: string;
  options?: string[];
  optionsButton?: ReactElement;
  optionButton?: (option: string) => ReactElement;
  selectedOption?: string;
  setSelectedOption?: (value: string) => void;
  selectedOptions?: string[];
  setSelectedOptions?: (value: string[]) => void;
  objectOptions?: Array<{ name: string; id: string }>;
  isObjectOption?: boolean;
  onChangeFolderName?: (e: any) => void;
};
export type ToggleComponentType = {
  enabled: boolean;
  setEnabled: (state: boolean) => void;
  disabled?: boolean | undefined;
  size: "small" | "medium" | "large";
  id?: string;
  editNode?: boolean;
};
export type DropDownComponentType = {
  disabled?: boolean;
  isLoading?: boolean;
  value: string;
  options: string[];
  onSelect: (value: string) => void;
  editNode?: boolean;
  id?: string;
  children?: ReactNode;
};
export type ParameterComponentType = {
  selected?: boolean;
  data: NodeDataType;
  title: string;
  conditionPath?: string | null;
  key: string;
  id: sourceHandleType | targetHandleType;
  color: string;
  left: boolean;
  type: string | undefined;
  required?: boolean;
  name?: string;
  tooltipTitle: string | undefined;
  optionalHandle?: Array<String> | null;
  info?: string;
  proxy?: { field: string; id: string };
  showNode?: boolean;
  index: number;
  onCloseModal?: (close: boolean) => void;
  outputName?: string;
  outputProxy?: OutputFieldProxyType;
};
export type InputListComponentType = {
  value: string[];
  onChange: (value: string[]) => void;
  disabled: boolean;
  editNode?: boolean;
  componentName?: string;
  playgroundDisabled?: boolean;
};

export type InputGlobalComponentType = {
  disabled: boolean;
  onChange: (value: string, snapshot?: boolean) => void;
  setDb: (value: boolean) => void;
  name: string;
  data: InputFieldType;
  editNode?: boolean;
  playgroundDisabled?: boolean;
};

export type KeyPairListComponentType = {
  value: any;
  onChange: (value: Object[]) => void;
  disabled: boolean;
  editNode?: boolean;
  duplicateKey?: boolean;
  editNodeModal?: boolean;
  isList?: boolean;
};

export type DictComponentType = {
  value: any;
  onChange: (value) => void;
  disabled?: boolean;
  editNode?: boolean;
  id?: string;
  left?: boolean;
  output?: boolean;
};

export type TextAreaComponentType = {
  field_name?: string;
  nodeClass?: APIClassType;
  setNodeClass?: (value: APIClassType) => void;
  disabled: boolean;
  onChange: (value: string[] | string, skipSnapshot?: boolean) => void;
  value: string;
  editNode?: boolean;
  id?: string;
  readonly?: boolean;
};

export type outputComponentType = {
  types: string[];
  selected: string;
  nodeId: string;
  frozen?: boolean;
  idx: number;
  name: string;
  proxy?: OutputFieldProxyType;
};

export type PromptAreaComponentType = {
  field_name?: string;
  nodeClass?: APIClassType;
  setNodeClass?: (value: APIClassType, code?: string) => void;
  disabled: boolean;
  onChange: (value: string[] | string, skipSnapshot?: boolean) => void;
  value: string;
  readonly?: boolean;
  editNode?: boolean;
  id?: string;
};

export type CodeAreaComponentType = {
  setOpenModal?: (bool: boolean) => void;
  disabled: boolean;
  onChange: (value: string[] | string, skipSnapshot?: boolean) => void;
  value: string;
  editNode?: boolean;
  nodeClass?: APIClassType;
  setNodeClass?: (value: APIClassType, code?: string) => void;
  dynamic?: boolean;
  id?: string;
  readonly?: boolean;
  open?: boolean;
  setOpen?: (open: boolean) => void;
};

export type FileComponentType = {
  IOInputProps?;
  disabled: boolean;
  onChange: (value: string[] | string, skipSnapshot?: boolean) => void;
  value: string;
  fileTypes: Array<string>;
  onFileChange: (value: string) => void;
  editNode?: boolean;
};

export type DisclosureComponentType = {
  children: ReactNode;
  defaultOpen: boolean;
  isChild?: boolean;
  button: {
    title: string;
    Icon: React.ElementType;
    buttons?: {
      Icon: ReactElement;
      title: string;
      onClick: (event?: React.MouseEvent) => void;
    }[];
  };
  testId?: string;
};

export type RangeSpecType = {
  min: number;
  max: number;
  step: number;
};

export type IntComponentType = {
  value: string;
  disabled?: boolean;
  rangeSpec: RangeSpecType;
  onChange: (value: string, skipSnapshot?: boolean) => void;
  editNode?: boolean;
  id?: string;
};

export type FloatComponentType = {
  value: string;
  disabled?: boolean;
  onChange: (value: string, skipSnapshot?: boolean) => void;
  rangeSpec: RangeSpecType;
  editNode?: boolean;
  id?: string;
};

export type FilePreviewType = {
  loading: boolean;
  file: File;
  error: boolean;
  id: string;
  path?: string;
};

export type TooltipComponentType = {
  children: ReactElement;
  title: string | ReactElement;
  placement?:
    | "bottom-end"
    | "bottom-start"
    | "bottom"
    | "left-end"
    | "left-start"
    | "left"
    | "right-end"
    | "right-start"
    | "right"
    | "top-end"
    | "top-start"
    | "top";
};

export type ProgressBarType = {
  children?: ReactElement;
  value?: number;
  max?: number;
};

export type RadialProgressType = {
  value?: number;
  color?: string;
};

export type AccordionComponentType = {
  children?: ReactElement;
  open?: string[];
  trigger?: string | ReactElement;
  disabled?: boolean;
  keyValue?: string;
  openDisc?: boolean;
  sideBar?: boolean;
  options?: { title: string; icon: string }[];
};
export type Side = "top" | "right" | "bottom" | "left";

export type ShadTooltipProps = {
  delayDuration?: number;
  side?: Side;
  content: ReactNode;
  children: ReactNode;
  style?: string;
};
export type ShadToolTipType = {
  content?: ReactNode | null;
  side?: "top" | "right" | "bottom" | "left";
  asChild?: boolean;
  children?: ReactElement;
  delayDuration?: number;
  styleClasses?: string;
};

export type TextHighlightType = {
  value?: string;
  side?: "top" | "right" | "bottom" | "left";
  asChild?: boolean;
  children?: ReactElement;
  delayDuration?: number;
};

export interface IVarHighlightType {
  name: string;
}

export type IconComponentProps = {
  name: string;
  className?: string;
  iconColor?: string;
  onClick?: () => void;
  stroke?: string;
  strokeWidth?: number;
  id?: string;
};

export type InputProps = {
  name: string | null;
  description: string | null;
  endpointName?: string;
  maxLength?: number;
  setName?: (name: string) => void;
  setDescription?: (description: string) => void;
  setEndpointName?: (endpointName: string) => void;
  invalidNameList?: string[];
};

export type TooltipProps = {
  selector: string;
  content?: string;
  disabled?: boolean;
  htmlContent?: React.ReactNode;
  className?: string; // This should use !impornant to override the default styles eg: '!bg-white'
  position?: "top" | "right" | "bottom" | "left";
  clickable?: boolean;
  children: React.ReactNode;
  delayShow?: number;
};

export type LoadingComponentProps = {
  remSize: number;
};

export type ContentProps = {
  children: ReactNode;
};
export type HeaderProps = { children: ReactNode; description: string };
export type TriggerProps = {
  children: ReactNode;
  tooltipContent?: ReactNode;
  side?: "top" | "right" | "bottom" | "left";
};

export interface languageMap {
  [key: string]: string | undefined;
}

export type signUpInputStateType = {
  password: string;
  cnfPassword: string;
  username: string;
};

export type inputHandlerEventType = {
  target: {
    value: string;
    name: string;
  };
};
export type PaginatorComponentType = {
  pageSize: number;
  pageIndex: number;
  rowsCount?: number[];
  totalRowsCount: number;
  paginate: (pageIndex: number, pageSize: number) => void;
  storeComponent?: boolean;
};

export type ConfirmationModalType = {
  onCancel?: () => void;
  title: string;
  titleHeader?: string;
  destructive?: boolean;
  modalContentTitle?: string;
  cancelText: string;
  confirmationText: string;
  children:
    | [React.ReactElement<ContentProps>, React.ReactElement<TriggerProps>]
    | React.ReactElement<ContentProps>;
  icon: string;
  data?: any;
  index?: number;
  onConfirm: (index, data) => void;
  open?: boolean;
  onClose?: (close: boolean) => void;
  size?:
    | "x-small"
    | "smaller"
    | "small"
    | "medium"
    | "large"
    | "large-h-full"
    | "small-h-full"
    | "medium-h-full";
};

export type UserManagementType = {
  title: string;
  titleHeader: string;
  cancelText: string;
  confirmationText: string;
  children: ReactElement;
  icon: string;
  data?: any;
  index?: number;
  asChild?: boolean;
  onConfirm: (index, data) => void;
};

export type loginInputStateType = {
  username: string;
  password: string;
};

export type patchUserInputStateType = {
  password: string;
  cnfPassword: string;
  profilePicture: string;
  apikey: string;
};

export type UserInputType = {
  username: string;
  password: string;
  is_active?: boolean;
  is_superuser?: boolean;
  id?: string;
  create_at?: string;
  updated_at?: string;
};

export type ApiKeyType = {
  children: ReactElement;
  data?: any;
  onCloseModal: () => void;
};

export type StoreApiKeyType = {
  children: ReactElement;
  disabled?: boolean;
};
export type groupedObjType = {
  family: string;
  type: string;
  display_name?: string;
};

export type nodeGroupedObjType = {
  displayName: string;
  node: string[] | string;
};

type test = {
  [char: string]: string;
};

export type tweakType = Array<{
  [key: string]: {
    [char: string]: string;
  } & FlowStyleType;
}>;

export type uniqueTweakType = {
  [key: string]: {
    [char: string]: string;
  } & FlowStyleType;
};

export type apiModalTweakType = {
  current: Array<{
    [key: string]: {
      [char: string]: string | number;
    };
  }>;
};

export type nodeToolbarType = {
  data: {
    id: string;
    type: string;
    node: {
      base_classes: string[];
      description: string;
      display_name: string;
      documentation: string;
      template: APITemplateType;
    };
    value: void;
  };
  deleteNode: (idx: string) => void;
  openPopUp: (element: JSX.Element) => JSX.Element;
};

export type chatTriggerPropType = {
  open: boolean;
  isBuilt: boolean;
  canOpen: boolean;
  setOpen: (can: boolean) => void;
};

export type headerFlowsType = {
  data: ReactFlowJsonObject | null;
  description: string;
  id: string;
  name: string;
  style?: FlowStyleType;
};

export type ChatInputType = {
  isDragging: boolean;
  files: FilePreviewType[];
  setFiles: (
    files: FilePreviewType[] | ((prev: FilePreviewType[]) => FilePreviewType[])
  ) => void;
  chatValue: string;
  inputRef: {
    current: any;
  };
  lockChat: boolean;
  noInput: boolean;
  sendMessage: ({
    repeat,
    files,
  }: {
    repeat: number;
    files?: string[];
  }) => void;
  setChatValue: (value: string) => void;
};

export type editNodeToggleType = {
  advanced?: boolean;
  info?: string;
  list: boolean;
  multiline?: boolean;
  name?: string;
  password?: boolean;
  placeholder?: string;
  required: boolean;
  show: boolean;
  type: string;
};

export interface Props {
  language: string;
  value: string;
}

export type fileCardPropsType = {
  fileName: string;
  content: string;
  fileType: string;
  showFile?: boolean;
};

export type nodeToolbarPropsType = {
  //  openWDoubleClick: boolean;
  //  setOpenWDoubleClick: (open: boolean) => void;
  data: NodeDataType;
  deleteNode: (idx: string) => void;
  setShowNode: (boolean: any) => void;
  numberOfHandles: number;
  showNode: boolean;
  name?: string;
  openAdvancedModal?: boolean;
  onCloseAdvancedModal?: (close: boolean) => void;
  selected: boolean;
  setShowState: (show: boolean | SetStateAction<boolean>) => void;
  updateNode: () => void;
};

export type parsedDataType = {
  id: string;
  params: string;
  progress: number;
  valid: boolean;
};

export type SanitizedHTMLWrapperType = {
  className: string;
  content: string;
  onClick: () => void;
  suppressWarning?: boolean;
};

export type iconsType = {
  [key: string]: React.ElementType;
};

export type modalHeaderType = {
  children: ReactNode;
  description: string | JSX.Element | null;
};

export type codeAreaModalPropsType = {
  setValue: (value: string) => void;
  setOpenModal?: (bool: boolean) => void;
  value: string;
  nodeClass: APIClassType | undefined;
  setNodeClass: (Class: APIClassType, code?: string) => void | undefined;
  children: ReactNode;
  dynamic?: boolean;
  readonly?: boolean;
  open?: boolean;
  setOpen?: (open: boolean) => void;
};

export type chatMessagePropsType = {
  chat: ChatMessageType;
  lockChat: boolean;
  lastMessage: boolean;
  setLockChat: (lock: boolean) => void;
  updateChat: (
    chat: ChatMessageType,
    message: string,
    stream_url?: string
  ) => void;
};

export type genericModalPropsType = {
  field_name?: string;
  setValue: (value: string) => void;
  value: string;
  buttonText: string;
  modalTitle: string;
  type: number;
  nodeClass?: APIClassType;
  setNodeClass?: (Class: APIClassType, code?: string) => void;
  children: ReactNode;
  id?: string;
  readonly?: boolean;
};

export type newFlowModalPropsType = {
  open: boolean;
  setOpen: (open: boolean) => void;
};

export type IOModalPropsType = {
  children: JSX.Element;
  open: boolean;
  setOpen: (open: boolean) => void;
  disable?: boolean;
  isPlayground?: boolean;
  cleanOnClose?: boolean;
};

export type buttonBoxPropsType = {
  onClick: () => void;
  title: string;
  description: string;
  icon: ReactNode;
  bgColor: string;
  textColor: string;
  deactivate?: boolean;
  size: "small" | "medium" | "big";
};

export type FlowSettingsPropsType = {
  open: boolean;
  setOpen: (open: boolean) => void;
};

export type groupDataType = {
  [char: string]: string;
};

export type cardComponentPropsType = {
  data: FlowType;
  onDelete?: () => void;
  button?: JSX.Element;
};

type tabsArrayType = {
  code: string;
  image: string;
  language: string;
  mode: string;
  name: string;
  description?: string;
};

type getValueNodeType = {
  id: string;
  node: NodeType;
  type: string;
  value: null;
};

type codeTabsFuncTempType = {
  [key: string]: string | boolean;
};

export type codeTabsPropsType = {
  flow?: FlowType;
  tabs: Array<tabsArrayType>;
  activeTab: string;
  setActiveTab: (value: string) => void;
  isMessage?: boolean;
  tweaks?: {
    tweak?: tweakType;
    tweaksList?: Array<string>;
    buildContent?: (value: string) => ReactNode;
    getValue?: (
      value: string,
      node: NodeType,
<<<<<<< HEAD
      template: InputFieldType,
=======
      template: TemplateVariableType,
>>>>>>> 5f14aece
      tweak: tweakType
    ) => string;
    buildTweakObject?: (
      tw: string,
      changes: string | string[] | boolean | number | Object[] | Object,
<<<<<<< HEAD
      template: InputFieldType
=======
      template: TemplateVariableType
>>>>>>> 5f14aece
    ) => Promise<string | void>;
  };
  activeTweaks?: boolean;
  setActiveTweaks?: (value: boolean) => void;
  allowExport?: boolean;
};

export type crashComponentPropsType = {
  error: {
    message: string;
    stack: string;
  };
  resetErrorBoundary: (args) => void;
};

export type Log = {
  message: string;
};

export type validationStatusType = {
  id: string;
  data: object | any;
  logs: Log[];
  progress?: number;
  valid: boolean;
  duration?: string;
};

export type ApiKey = {
  id: string;
  api_key: string;
  name: string;
  created_at: string;
  last_used_at: string;
  total_uses: number;
};
export type fetchErrorComponentType = {
  message: string;
  description: string;
  openModal?: boolean;
  setRetry: () => void;
  isLoadingHealth: boolean;
};

export type dropdownButtonPropsType = {
  firstButtonName: string;
  onFirstBtnClick: () => void;
  options: Array<{ name: string; onBtnClick: () => void }>;
  plusButton?: boolean;
  dropdownOptions?: boolean;
};

export type IOFieldViewProps = {
  type: InputOutput;
  fieldType: string;
  fieldId: string;
  left?: boolean;
};

export type UndrawCardComponentProps = { flow: FlowType };

export type chatViewProps = {
  sendMessage: ({
    repeat,
    files,
  }: {
    repeat: number;
    files?: string[];
  }) => void;
  chatValue: string;
  setChatValue: (value: string) => void;
  lockChat: boolean;
  setLockChat: (lock: boolean) => void;
};

export type IOFileInputProps = {
  field: InputFieldType;
  updateValue: (e: any, type: string) => void;
};

export type toolbarSelectItemProps = {
  value: string;
  icon: string;
  style?: string;
  dataTestId: string;
  ping?: boolean;
  shortcut: string;
};

export type clearChatPropsType = {
  lockChat: boolean;
  setLockChat: (lock: boolean) => void;
  setChatHistory: (chatHistory: ChatMessageType) => void;
  method: string;
};

export type handleSelectPropsType = {
  event: string;
  lockChat: boolean;
  setLockChat: (lock: boolean) => void;
  setChatHistory: (chatHistory: ChatMessageType) => void;
};<|MERGE_RESOLUTION|>--- conflicted
+++ resolved
@@ -75,7 +75,7 @@
   info?: string;
   proxy?: { field: string; id: string };
   showNode?: boolean;
-  index: number;
+  index?: string;
   onCloseModal?: (close: boolean) => void;
   outputName?: string;
   outputProxy?: OutputFieldProxyType;
@@ -511,7 +511,7 @@
   isDragging: boolean;
   files: FilePreviewType[];
   setFiles: (
-    files: FilePreviewType[] | ((prev: FilePreviewType[]) => FilePreviewType[])
+    files: FilePreviewType[] | ((prev: FilePreviewType[]) => FilePreviewType[]),
   ) => void;
   chatValue: string;
   inputRef: {
@@ -614,7 +614,7 @@
   updateChat: (
     chat: ChatMessageType,
     message: string,
-    stream_url?: string
+    stream_url?: string,
   ) => void;
 };
 
@@ -705,21 +705,13 @@
     getValue?: (
       value: string,
       node: NodeType,
-<<<<<<< HEAD
       template: InputFieldType,
-=======
-      template: TemplateVariableType,
->>>>>>> 5f14aece
       tweak: tweakType
     ) => string;
     buildTweakObject?: (
       tw: string,
       changes: string | string[] | boolean | number | Object[] | Object,
-<<<<<<< HEAD
       template: InputFieldType
-=======
-      template: TemplateVariableType
->>>>>>> 5f14aece
     ) => Promise<string | void>;
   };
   activeTweaks?: boolean;

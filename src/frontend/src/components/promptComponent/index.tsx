--- conflicted
+++ resolved
@@ -14,12 +14,8 @@
   onChange,
   disabled,
   editNode = false,
-<<<<<<< HEAD
   readonly = false,
-}: TextAreaComponentType): JSX.Element {
-=======
-}: PromptAreaComponentType) {
->>>>>>> 82ad4584
+}: PromptAreaComponentType): JSX.Element {
   useEffect(() => {
     if (disabled) {
       onChange("");

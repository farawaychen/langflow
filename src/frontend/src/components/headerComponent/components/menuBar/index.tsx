<<<<<<< HEAD
import {
  ChevronDown,
  ChevronLeft,
  Plus,
  Redo,
  Settings2,
  Undo,
} from "lucide-react";
import { useContext, useState } from "react";
=======
import { useContext } from "react";
import { PopUpContext } from "../../../../contexts/popUpContext";
>>>>>>> 9a751531
import { TabsContext } from "../../../../contexts/tabsContext";
import {
  DropdownMenu,
  DropdownMenuContent,
  DropdownMenuItem,
  DropdownMenuLabel,
  DropdownMenuTrigger,
} from "../../../ui/dropdown-menu";

import { Link, useNavigate } from "react-router-dom";
import { alertContext } from "../../../../contexts/alertContext";
import { undoRedoContext } from "../../../../contexts/undoRedoContext";
import FlowSettingsModal from "../../../../modals/flowSettingsModal";
import IconComponent from "../../../genericIconComponent";
import { Button } from "../../../ui/button";

export const MenuBar = ({ flows, tabId }) => {
  const { updateFlow, setTabId, addFlow } = useContext(TabsContext);
  const { setErrorData } = useContext(alertContext);
  const { undo, redo } = useContext(undoRedoContext);
  const [openSettings, setOpenSettings] = useState(false);

  const navigate = useNavigate();

  function handleAddFlow() {
    try {
      addFlow(null, true).then((id) => {
        navigate("/flow/" + id);
      });
      // saveFlowStyleInDataBase();
    } catch (err) {
      setErrorData(err);
    }
  }
  let current_flow = flows.find((flow) => flow.id === tabId);

  return (
    <div className="round-button-div">
      <Link to="/">
        <IconComponent name="ChevronLeft" className="w-4" />
      </Link>
      <div className="header-menu-bar">
        <DropdownMenu>
          <DropdownMenuTrigger asChild>
            <Button asChild variant="primary" size="sm">
              <div className="header-menu-bar-display">
                <div className="header-menu-flow-name">{current_flow.name}</div>
                <IconComponent name="ChevronDown" className="h-4 w-4" />
              </div>
            </Button>
          </DropdownMenuTrigger>
          <DropdownMenuContent className="w-44">
            <DropdownMenuLabel>Options</DropdownMenuLabel>
            <DropdownMenuItem
              onClick={() => {
                handleAddFlow();
              }}
              className="cursor-pointer"
            >
              <IconComponent name="Plus" className="header-menu-options" />
              New
            </DropdownMenuItem>

            <DropdownMenuItem
              onClick={() => {
                setOpenSettings(true);
              }}
              className="cursor-pointer"
            >
              <IconComponent
                name="Settings2"
                className="header-menu-options "
              />
              Settings
            </DropdownMenuItem>

            <DropdownMenuItem
              onClick={() => {
                undo();
              }}
              className="cursor-pointer"
            >
              <IconComponent name="Undo" className="header-menu-options " />
              Undo
            </DropdownMenuItem>
            <DropdownMenuItem
              onClick={() => {
                redo();
              }}
              className="cursor-pointer"
            >
              <IconComponent name="Redo" className="header-menu-options " />
              Redo
            </DropdownMenuItem>
          </DropdownMenuContent>
        </DropdownMenu>
        <FlowSettingsModal
          open={openSettings}
          setOpen={setOpenSettings}
        ></FlowSettingsModal>
      </div>
    </div>
  );
};

export default MenuBar;<|MERGE_RESOLUTION|>--- conflicted
+++ resolved
@@ -1,17 +1,4 @@
-<<<<<<< HEAD
-import {
-  ChevronDown,
-  ChevronLeft,
-  Plus,
-  Redo,
-  Settings2,
-  Undo,
-} from "lucide-react";
 import { useContext, useState } from "react";
-=======
-import { useContext } from "react";
-import { PopUpContext } from "../../../../contexts/popUpContext";
->>>>>>> 9a751531
 import { TabsContext } from "../../../../contexts/tabsContext";
 import {
   DropdownMenu,
@@ -29,7 +16,7 @@
 import { Button } from "../../../ui/button";
 
 export const MenuBar = ({ flows, tabId }) => {
-  const { updateFlow, setTabId, addFlow } = useContext(TabsContext);
+  const { addFlow } = useContext(TabsContext);
   const { setErrorData } = useContext(alertContext);
   const { undo, redo } = useContext(undoRedoContext);
   const [openSettings, setOpenSettings] = useState(false);

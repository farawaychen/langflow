--- conflicted
+++ resolved
@@ -8,7 +8,6 @@
 } from "reactflow";
 import { specialCharsRegex } from "../constants/constants";
 import { APITemplateType } from "../types/api";
-<<<<<<< HEAD
 import {
   FlowType,
   NodeType,
@@ -18,12 +17,7 @@
 import {
   cleanEdgesType,
   updateEdgesHandleIdsType,
-=======
-import { FlowType, NodeType } from "../types/flow";
-import {
-  cleanEdgesType,
   unselectAllNodesType,
->>>>>>> 02cc23d6
 } from "../types/utils/reactflowUtils";
 import { toNormalCase } from "./utils";
 
@@ -72,9 +66,6 @@
   updateEdge(newEdges);
 }
 
-<<<<<<< HEAD
-// add comments to this function
-=======
 export function unselectAllNodes({ updateNodes, data }: unselectAllNodesType) {
   let newNodes = _.cloneDeep(data);
   newNodes!.forEach((node: Node) => {
@@ -83,7 +74,6 @@
   updateNodes(newNodes!);
 }
 
->>>>>>> 02cc23d6
 export function isValidConnection(
   { source, target, sourceHandle, targetHandle }: Connection,
   reactFlowInstance: ReactFlowInstance

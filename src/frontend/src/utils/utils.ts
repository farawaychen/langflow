--- conflicted
+++ resolved
@@ -1,18 +1,8 @@
 import clsx, { ClassValue } from "clsx";
 import { twMerge } from "tailwind-merge";
 import { ADJECTIVES, DESCRIPTIONS, NOUNS } from "../flow_constants";
-<<<<<<< HEAD
-import {
-  IVarHighlightType,
-  groupDataType,
-  groupedObjType,
-  tweakType,
-} from "../types/components";
-import { FlowType } from "../types/flow";
-=======
-import { IVarHighlightType } from "../types/components";
+import { IVarHighlightType, groupDataType, groupedObjType, tweakType } from "../types/components";
 import { FlowType, NodeType } from "../types/flow";
->>>>>>> 214aef76
 import { TabsState } from "../types/tabs";
 import { buildTweaks } from "./reactflowUtils";
 
@@ -98,105 +88,7 @@
 export const isWrappedWithClass = (event: any, className: string | undefined) =>
   event.target.closest(`.${className}`);
 
-<<<<<<< HEAD
-export function groupByFamily(
-  data: groupDataType,
-  baseClasses: string,
-  left: boolean,
-  type: string
-): groupedObjType[] {
-  let parentOutput: string;
-  let arrOfParent: string[] = [];
-  let arrOfType: { family: string; type: string; component: string }[] = [];
-  let arrOfLength: { length: number; type: string }[] = [];
-  let lastType = "";
-  Object.keys(data).forEach((d) => {
-    Object.keys(data[d]).forEach((n) => {
-      try {
-        if (
-          data[d][n].base_classes.some((r) =>
-            baseClasses.split("\n").includes(r)
-          )
-        ) {
-          arrOfParent.push(d);
-        }
-        if (n === type) {
-          parentOutput = d;
-        }
-
-        if (d !== lastType) {
-          arrOfLength.push({
-            length: Object.keys(data[d]).length,
-            type: d,
-          });
-
-          lastType = d;
-        }
-      } catch (e) {
-        console.log(e);
-      }
-    });
-  });
-
-  Object.keys(data).map((d) => {
-    Object.keys(data[d]).map((n) => {
-      try {
-        baseClasses.split("\n").forEach((tol) => {
-          data[d][n].base_classes.forEach((data) => {
-            if (tol === data) {
-              arrOfType.push({
-                family: d,
-                type: data,
-                component: n,
-              });
-            }
-          });
-        });
-      } catch (e) {
-        console.log(e);
-      }
-    });
-  });
-
-  if (left === false) {
-    let groupedBy = arrOfType.filter((object, index, self) => {
-      const foundIndex = self.findIndex(
-        (o) => o.family === object.family && o.type === object.type
-      );
-      return foundIndex === index;
-    });
-
-    return groupedBy.reduce((result, item) => {
-      const existingGroup = result.find(
-        (group) => group.family === item.family
-      );
-
-      if (existingGroup) {
-        existingGroup.type += `, ${item.type}`;
-      } else {
-        result.push({
-          family: item.family,
-          type: item.type,
-          component: item.component,
-        });
-      }
-
-      if (left === false) {
-        let resFil = result.filter((group) => group.family === parentOutput);
-        result = resFil;
-      }
-
-      return result;
-    }, []);
-  } else {
-    const groupedArray = [];
-    const groupedData = {};
-
-    arrOfType.forEach((item) => {
-      const { family, type, component } = item;
-      const key = `${family}-${type}`;
-=======
-export function groupByFamily(data, baseClasses, left, flow?: NodeType[]) {
+export function groupByFamily(data: groupDataType, baseClasses: string, left: boolean, flow?: NodeType[]): groupedObjType[] {
   const baseClassesSet = new Set(baseClasses.split("\n"));
   let arrOfPossibleInputs = [];
   let arrOfPossibleOutputs = [];
@@ -231,7 +123,6 @@
       });
     }
   }
->>>>>>> 214aef76
 
   for (const [d, nodes] of Object.entries(data)) {
     let tempInputs = [],
@@ -255,17 +146,6 @@
       if (foundNode.hasBaseClassInBaseClasses) tempOutputs.push(n);
     }
 
-<<<<<<< HEAD
-    groupedArray.forEach((object, index, self) => {
-      const findObj = arrOfLength.find((x) => x.type === object.family);
-      if (object.component.length === findObj?.length) {
-        self[index]["type"] = "";
-      } else {
-        self[index]["type"] = object.component.join(", ");
-      }
-    });
-    return groupedArray;
-=======
     const totalNodes = Object.keys(nodes).length;
     if (tempInputs.length)
       arrOfPossibleInputs.push({
@@ -279,7 +159,6 @@
         nodes: tempOutputs,
         full: tempOutputs.length === totalNodes,
       });
->>>>>>> 214aef76
   }
 
   return left

import { expect, test } from "@playwright/test";
import { readFileSync } from "fs";

test("chat_io_teste", async ({ page }) => {
  await page.goto("/");
  await page.locator("span").filter({ hasText: "My Collection" }).isVisible();
  await page.waitForTimeout(2000);

  let modalCount = 0;
  try {
    const modalTitleElement = await page?.getByTestId("modal-title");
    if (modalTitleElement) {
      modalCount = await modalTitleElement.count();
    }
  } catch (error) {
    modalCount = 0;
  }

  while (modalCount === 0) {
    await page.getByText("New Project", { exact: true }).click();
    await page.waitForTimeout(5000);
    modalCount = await page.getByTestId("modal-title")?.count();
  }

  const jsonContent = readFileSync(
    "src/frontend/tests/end-to-end/assets/ChatTest.json",
    "utf-8",
  );

  await page.getByTestId("blank-flow").click();
  await page.waitForTimeout(3000);
  await page.getByTestId("extended-disclosure").click();
  await page.getByPlaceholder("Search").click();
  await page.getByPlaceholder("Search").fill("chat output");
  await page.waitForTimeout(1000);

  await page
    .getByTestId("outputsChat Output")
    .dragTo(page.locator('//*[@id="react-flow-id"]'));
  await page.mouse.up();
  await page.mouse.down();

  await page.getByPlaceholder("Search").click();
  await page.getByPlaceholder("Search").fill("chat input");
  await page.waitForTimeout(1000);

  await page
    .getByTestId("inputsChat Input")
    .dragTo(page.locator('//*[@id="react-flow-id"]'));
  await page.mouse.up();
  await page.mouse.down();

  await page.getByTitle("fit view").click();
  await page.getByTitle("zoom out").click();
  await page.getByTitle("zoom out").click();
  await page.getByTitle("zoom out").click();
  await page.getByTitle("zoom out").click();
  await page.getByTitle("zoom out").click();
  await page.getByTitle("zoom out").click();
  await page.getByTitle("zoom out").click();

  // Click and hold on the first element
  await page
    .locator(
<<<<<<< HEAD
      '//*[@id="react-flow-id"]/div/div[1]/div[1]/div/div[2]/div[2]/div/div[2]/div[10]/button/div/div'
=======
      '//*[@id="react-flow-id"]/div/div[1]/div[1]/div/div[2]/div[2]/div/div[2]/div[8]/button/div/div',
>>>>>>> 6f0ddc78
    )
    .hover();
  await page.mouse.down();

  // Move to the second element
  await page
    .locator(
<<<<<<< HEAD
      '//*[@id="react-flow-id"]/div/div[1]/div[1]/div/div[2]/div[1]/div/div[2]/div[4]/div/button/div/div'
=======
      '//*[@id="react-flow-id"]/div/div[1]/div[1]/div/div[2]/div[1]/div/div[2]/div[3]/div/button/div/div',
>>>>>>> 6f0ddc78
    )
    .hover();

  // Release the mouse
  await page.mouse.up();

  await page.getByLabel("fit view").click();
  await page.getByText("Playground", { exact: true }).click();
  await page.getByPlaceholder("Send a message...").click();
  await page.getByPlaceholder("Send a message...").fill("teste");
  await page.getByRole("button").nth(1).click();
  const chat_output = page.getByTestId("chat-message-AI-teste");
  const chat_input = page.getByTestId("chat-message-User-teste");
  await expect(chat_output).toHaveText("teste");
  await expect(chat_input).toHaveText("teste");
});<|MERGE_RESOLUTION|>--- conflicted
+++ resolved
@@ -62,11 +62,7 @@
   // Click and hold on the first element
   await page
     .locator(
-<<<<<<< HEAD
-      '//*[@id="react-flow-id"]/div/div[1]/div[1]/div/div[2]/div[2]/div/div[2]/div[10]/button/div/div'
-=======
       '//*[@id="react-flow-id"]/div/div[1]/div[1]/div/div[2]/div[2]/div/div[2]/div[8]/button/div/div',
->>>>>>> 6f0ddc78
     )
     .hover();
   await page.mouse.down();
@@ -74,11 +70,7 @@
   // Move to the second element
   await page
     .locator(
-<<<<<<< HEAD
-      '//*[@id="react-flow-id"]/div/div[1]/div[1]/div/div[2]/div[1]/div/div[2]/div[4]/div/button/div/div'
-=======
       '//*[@id="react-flow-id"]/div/div[1]/div[1]/div/div[2]/div[1]/div/div[2]/div[3]/div/button/div/div',
->>>>>>> 6f0ddc78
     )
     .hover();
 
